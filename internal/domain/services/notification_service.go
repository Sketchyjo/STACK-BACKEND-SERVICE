--- conflicted
+++ resolved
@@ -6,10 +6,7 @@
 	"time"
 
 	"github.com/google/uuid"
-<<<<<<< HEAD
-=======
 	"github.com/shopspring/decimal"
->>>>>>> b5653238
 	"github.com/stack-service/stack_service/internal/domain/entities"
 	"go.uber.org/zap"
 )
@@ -98,8 +95,6 @@
 		zap.String("user_id", userID.String()),
 		zap.String("reason", reason))
 	return nil
-<<<<<<< HEAD
-=======
 }
 
 func (s *NotificationService) NotifyTransactionDeclined(ctx context.Context, userID uuid.UUID, amount decimal.Decimal, transactionType string) error {
@@ -108,5 +103,4 @@
 		zap.String("amount", amount.String()),
 		zap.String("type", transactionType))
 	return nil
->>>>>>> b5653238
 }